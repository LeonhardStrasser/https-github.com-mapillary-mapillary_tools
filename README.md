[![Build Status](https://travis-ci.org/mapillary/mapillary_tools.svg?branch=master)](https://travis-ci.org/mapillary/mapillary_tools)

## Mapillary Tools

Mapillary tools is a library for processing and uploading geotagged images to Mapillary.

<!--ts-->
   * [Dependencies](#dependencies)
   * [Installation](#installation)
   * [Requirements](#requirements)
   * [Usage](#usage)
   * [Advanced Usage](#advanced-usage)
   * [Tool Specifications](#tool-specifications)
   * [Misc](#misc)
<!--te-->

## Dependencies

* [exifread]
* [gpxpy]
* [PIL]
* [Piexif]

Note that we're using a fork of the original [Piexif](https://github.com/hMatoba/Piexif), which needs to be installed separately. The rest of dependencies are installed along with the tools.


## Installation 

### Basic Setup

You will need to have [python=2.7.x](https://www.python.org/downloads/release/python-2715/), [pip>=10.0.1](https://pip.pypa.io/en/stable/installing/) and [git](https://git-scm.com/downloads) installed. Then you need to 

#### Install Piexif
`mapillary_tools` uses a fork of the original Piexif which needs to be installed by running:

	pip install git+https://github.com/mapillary/Piexif

#### Install Mapillary Tools

To install `mapillary_tools` on MacOSX, Ubuntu, or Windows, run:

	pip install git+https://github.com/mapillary/mapillary_tools

which will enables processing and uploading of images. Note that the commands should either be run in [`virtualenv`](https://virtualenv.pypa.io/en/stable/installation/) or as `sudo`.

### Video Support

To sample images from videos, you will also need to install `ffmpeg`.

#### MacOSX

To install `ffmpeg` on Mac OS X use [Homebrew](https://brew.sh).
Once you have Homebrew installed, you can install `ffmpeg` by running:

```bash
brew install ffmpeg
```

#### Ubuntu

To install `ffmpeg` on Ubuntu:

```bash
sudo apt-get install ffmpeg
```

#### Windows

To install `ffmpeg` on Windows, follow these [instructions](http://adaptivesamples.com/how-to-install-ffmpeg-on-windows/).


## Requirements

### User Authentication

To upload images to Mapillary, an account is required and can be created [here]( https://www.mapillary.com/signup). When using the upload tools for the first time, user authentication is required. You will be prompted to enter your account credentials.

### Metadata

To upload images to Mapillary, image `GPS` and `capture time` are minimally required. More information [here](https://help.mapillary.com/hc/en-us/articles/115001717829-Geotagging-images).

### Videos
To upload videos to Mapillary, videos are required to be sampled into images and tagged with image `GPS` and `capture time`. More information [here](https://help.mapillary.com/hc/en-us/articles/115001485045-Video-uploads).


## Usage

Upload tools can be used with the executable `mapillary_tools`. On Ubuntu and MacOSX the executable is available in the PATH after installation and can be used as is. See instructions below for Windows-specific usage. 

To see the available tools, use the following in the command line:

```
mapillary_tools -h
```
Executable `mapillary_tools` takes the following arguments:

`-h, --help`: Show help and exit

`--advanced`: Use the tools under an advanced level, with additional arguments and tools available

`tool`: Use one of the available tools:

- `process`: Process the images including for instance, geotagging and sequence arrangement
- `upload`: Upload images to Mapillary
- `process_and_upload`: A bundled tool for `process` and `upload`

See the tool specific help for required and optional arguments:

 - Show help for `process` tool:

  ```bash
mapillary_tools process -h
```
 - Show advanced help for `process` tool:

  ```bash
mapillary_tools process -h --advanced
```

### Windows 
On Windows, instead of `mapillary_tools`, the interpreter program `python` also needs to be specified, i.e.

	python mapillary_tools

or in case python path (e.g. `C:\python27\`) and its script path (e.g. `C:\python27\Scripts\`) are not in system environmental variables:

	C:\python27\python.exe C:\python27\Scripts\mapillary_tools

### Examples

#### Process Images
The command below processes all images in the directory and its sub-directories. It will update the images with Mapillary-specific metadata in the image EXIF for the user with user name `mapillary_user`. It requires that each image in the directory contains `capture time` and `GPS`.

 ```bash
mapillary_tools process --import_path "path/to/images" --user_name "mapillary_user"
```

#### Upload Images
The command below uploads all images in a directory and its sub-directories. It requires Mapillary-specific metadata in the image EXIF. It works for images that are captured with Mapillary iOS or Android apps or processed with the `process` tool.

 ```bash
mapillary_tools upload --import_path "path/to/images"
```

#### Process and Upload Images
The command below runs `process` and `upload` consecutively for a directory.

```bash
mapillary_tools process_and_upload --import_path "path/to/images" --user_name "mapillary_user"
```


## Advanced Usage


Available tools for advanced usage:
- Video Specific Tools:
  - sample_video
  - video_process
  - video_process_and_upload
- Process Unit Tools:
  - extract_user_data
  - extract_import_meta_data
  - extract_geotag_data
  - extract_sequence_data
  - extract_upload_params
  - exif_insert

### Geotag and Upload

 - Run process and upload consecutively, while process is reading geotag data from a gpx track. It requires that `capture time` information is embedded in the image EXIF. You can use 

 ```bash
mapillary_tools process --advanced --import_path "path/to/images" --user_name username_at_mapilary --geotag_source "gpx" --geotag_source_path "path/to/gpx_file"
mapillary_tools upload --import_path "path/to/images"
```

or

 ```bash
mapillary_tools process_and_upload --advanced --import_path "path/to/images" --user_name username_at_mapilary --geotag_source "gpx" --geotag_source_path "path/to/gpx_file"
```
### Video Sampling and Upload

 - Sample the video `path/to/video.mp4` into the directory `path/to/images`, at a sample interval of 0.5 seconds and tag the sampled images with `capture time`.

 ```bash
mapillary_tools sample_video --import_path "path/to/images" --video_file "path/to/video.mp4" --sample_interval 0.5 --advanced
```

 - Sample the video `path/to/video.mp4` into the directory `path/to/images`, at a sample interval of 2 seconds (default value) and tag the resulting images with `capture time`. And then process and upload the resulting images in `path/to/images` for user `username_at_mapilary`, specifying a gpx track to be the source of geotag data. 

```bash
mapillary_tools sample_video --import_path "path/to/images" --video_file "path/to/video.mp4"
mapillary_tools process --advanced --import_path "path/to/images" --user_name "username_at_mapilary" --geotag_source "gpx" --geotag_source_path "path/to/gpx_file"
mapillary_tools upload --import_path "path/to/images"
```

or

```bash
mapillary_tools video_process_and_upload --import_path "path/to/images" --video_file "path/to/video" --user_name "mapillary_user" --advanced --geotag_source "gpx" --geotag_source_path "path/to/gpx_file"
```


## Tool Specifications


### `process`

The `process` tool will format the required and optional meta data into a Mapillary image description and insert it in the image EXIF. Images are required to contain image capture time, latitude, longitude and camera direction in the image EXIF. Under advanced usage, latitude and longitude can be read from a gpx track file or a GoPro video, while camera direction can be derived based on latitude and longitude.

See the tool specific help for required and optional arguments, add `--advanced` to see additional advanced optional arguments.

#### Examples

 - process all images for user `mapillary_user`, in the directory `path/to/images` and its sub-directories:

```bash
mapillary_tools process --import_path "path/to/images" --user_name "mapillary_user"
```
 - process all images for user `mapillary_user`, in the directory `path/to/images`, skipping the images in its sub-directories, rerunning process for all images that were not already uploaded and printing out extra warnings or errors.

```bash
mapillary_tools process --import_path "path/to/images" --user_name "mapillary_user" --verbose --rerun --skip_subfolders
```

#### Advanced Examples

 - Process all images for user `mapillary_user`, in the directory `path/to/images` and its sub-directories, reading geotag data from a gpx track stored in file `path/to/gpx_file`, specifying an offset of 2 seconds between the camera and gps device, ie, camera is 2 seconds ahead of the gps device and flagging images as duplicates in case they are apart by equal or less then the default 0.1 m and differ by the camera angle by equal or less than the default 5°.

```bash
mapillary_tools process --import_path "path/to/images" --user_name "mapillary_user" --advanced --geotag_source "gpx" --geotag_source_path "path/to/gpx_file" --offset_time 2 --flag_duplicates
```
<<<<<<< HEAD
 - Process all images for user `mapillary_user`, in the directory `path/to/images` and its sub-directories, specifying the import to belong to a private organization with user name `mapillary_organization`. You can find the organization user name in your dashboard.
=======
 - Process all images for user `mapillary_user`, in the directory `path/to/images` and its sub-directories, specifying the import to  be private imagery belonging to an organization called `mapillary_organization`.
>>>>>>> 87e408e6

```bash
mapillary_tools process --import_path "path/to/images" --user_name "mapillary_user" --advanced --private --organization_username "mapillary_organization"
```
 - Process all images for user `mapillary_user`, in the directory `path/to/images` and its sub-directories, specifying an angle offset of 90° for the camera direction and splitting images into sequences of images apart by less than 100 meters according to image `GPS` and less than 120 seconds according to image `capture time`.

```bash
mapillary_tools process --import_path "path/to/images" --user_name "mapillary_user" --advanced --offset_angle 90 --cutoff_distance 100 --cutoff_time 120
```

### `upload`

Images that have been successfully processed or were taken with the Mapillary app will contain the required Mapillary image description embedded in the image EXIF and can be uploaded with the `upload` tool.

The `upload` tool will collect all the images in the import path, while checking for duplicate flags, processing and uploading logs.
If image is flagged as duplicate, was logged with failed process or logged as successfully uploaded, it will not be added to the upload list.

By default, 4 threads upload in parallel and the script retries 10 times upon encountering a failure. These can be customized with environment variables in the command line:

    NUMBER_THREADS=2
    MAX_ATTEMPTS=100

#### Examples

 - upload all images in the directory `path/to/images` and its sub directories:

```bash
mapillary_tools upload --import_path "path/to/images"
```

 - upload all images in the directory `path/to/images`, while skipping its sub directories and prompting the user to finalize the upload:

```bash
mapillary_tools upload --import_path "path/to/images" --skip_subfolders --manual_done
```

This tool has no additional advanced arguments.

### `process_and_upload`

`process_and_upload` tool will run `process` and `upload` tools consecutively with combined required and optional arguments.

#### Examples

- process and upload all the images in directory `path/to/images` and its sub-directories for user `mapillary_user`.

```bash
mapillary_tools process_and_upload --import_path "path/to/images" --user_name "mapillary_user"
```

#### Advanced Examples

- Process and upload all the images in directory `path/to/images` and its sub-directories for user `mapillary_user`, while skipping duplicate images. Here duplicate images are specified as consecutive images that are less than 0.5 meter apart according to image `GPS` and have less than 1° camera angle difference according to image direction.

```bash
mapillary_tools process_and_upload --import_path "path/to/images" --user_name "mapillary_user" --verbose --rerun --flag_duplicates --duplicate_distance 0.5 --duplicate_angle 1 --advanced
```

### `sample_video`

`sample_video` tool will sample a video into images and insert `capture time` to the image EXIF.
Capture time is calculated based on the `video start time` and sampling interval. Video start time can either be extracted from the video metadata or passed as an argument `--video_start_time` (milliseconds since UNIX epoch).


#### Examples

 - Sample the video `path/to/images` to directory `path/to/video` at the default sampling rate 2 seconds, ie 1 video frame every 2 seconds.

```bash
mapillary_tools sample_video --import_path "path/to/images" --video_file "path/to/video" --advanced
```

- Sample the video `path/to/images` to directory `path/to/video` at a sampling rate 0.5 seconds, ie two video frames every second and specifying the video start time to be `156893940910` (milliseconds since UNIX epoch).

```bash
mapillary_tools sample_video --import_path "path/to/images" --video_file "path/to/video" --video_sample_interval 0.5 --video_start_time 156893940910 --advanced
```

### `video_process`

`video_process` tool will run `video_sample` and `process` tools consecutively with combined required and optional arguments.

#### Examples

 - Sample the video `path/to/images` to directory `path/to/video` at the default sampling rate 2 seconds, ie 1 video frame every 2 seconds and process resulting video frames for user `mapillary_user`, reading geotag data from a GoPro video `path/to/gopro_video.mp4` and specifying to derive camera direction based on `GPS`.

```bash
mapillary_tools video_process --import_path "path/to/images" --video_file "path/to/video" --user_name "mapillary_user" --advanced --geotag_source "gopro_video" --geotag_source_path "path/to/gopro_video.mp4" --interpolate_directions
```

- In case video start capture time could not be extracted or specified, images should be tagged with `capture time` from the external geotag source, by passing the argument `--use_gps_start_time`. To make sure the external source and images are aligned ok, an offset in seconds can be specified.

```bash
mapillary_tools video_process --import_path "path/to/images" --video_file "path/to/video" --user_name "mapillary_user" --advanced --geotag_source "gpx" --geotag_source_path "path/to/gpx" --use_gps_start_time --offset_time 2
```

### `video_process_and_upload`

`video_process_and_upload` tool will run `video_sample`, `process` and `upload` tools consecutively with combined required and optional arguments.

#### Examples

 - Sample the video `path/to/images` to directory `path/to/video` at the default sampling rate 1 second, ie one video frame every second. Process and upload resulting video frames for user `mapillary_user`, reading geotag data from a gpx track stored in `path/to/gpx_file` video, assuming video start time can be extracted from the video file and deriving camera direction based on `GPS`.

```bash
mapillary_tools video_process_and_upload --import_path "path/to/images" --video_file "path/to/video" --user_name "mapillary_user" --advanced --geotag_source "gpx" --geotag_source_path "path/to/gpx_file" --video_sample_interval 1 --interpolate_directions
```

### Process Unit Tools

Process unit tools are tools executed by the `process` tool. Usage of process unit tools requires the flag `--advanced` to be passed and might require some experience with the upload tools.

#### `extract_user_data`

`extract_user_data` will process user specific properties and initialize authentication in case of first import. Credentials are then stored in a global config file and read from there in further imports.

#### `extract_import_meta_data`

`extract_import_meta_data` will process import specific meta data which is not required, but can be very useful. Import meta data is read from EXIF and/or can be passed through additional arguments.

#### `extract_geotag_data`

`extract_geotag_data` will process image capture date/time, latitude, longitude and camera angle. By default geotag data is read from image EXIF. Under advanced usage, a different source of latitude, longitude and camera direction can be specified. Geotagging can be adjusted for better quality, by specifying an offset angle for the camera direction or an offset time between the camera and gps device.

#### `extract_sequence_data`

`extract_sequence_data` will process the entire set of images located in the import path and create sequences, initially based on the file system structure, then based on image capture time and location and in the end splitting sequences longer then 500 images. Optionally, duplicates can be flagged(ie marked to be skipped when uploading) and camera directions can be  derived based on latitude and longitude.

#### `extract_upload_params`

`extract_upload_params` will process user specific upload parameters, required to safely upload images to Mapillary.

#### `exif_insert`

`exif_insert` will take all the meta data read and processed in the other processing unit tools and insert it in the image EXIF.


## Misc

### Download

The script below downloads images using the Mapillary image search API. Images can be downloaded inside a rectangle/bounding box, specifying the minimum and maximum latitude and longitude.


#### `download_images.py`

```bash
python download_images.py min_lat max_lat min_lon max_lon [--max_results=(max_results)] [--image_size=(320, 640, 1024, or 2048)]
```

### Config

User authentication is required to upload images to Mapillary. When uploading for the first time, user is prompted for user credentials and authentication logs are stored in a global config file for future authentication.

If you wish to manually edit a config file, you can use the script below.
The default config file is your global Mapillary config file and will be used if no other file path is provided.


#### `edit_config.py`

```bash
python edit_config.py
python edit_config.py "path/to/config_file"
```

[exifread]: https://pypi.python.org/pypi/ExifRead

[gpxpy]: https://pypi.python.org/pypi/gpxp

[PIL]: https://pypi.python.org/pypi/Pillow/2.2.

[Piexif]: https://github.com/mapillary/Piexif<|MERGE_RESOLUTION|>--- conflicted
+++ resolved
@@ -232,11 +232,7 @@
 ```bash
 mapillary_tools process --import_path "path/to/images" --user_name "mapillary_user" --advanced --geotag_source "gpx" --geotag_source_path "path/to/gpx_file" --offset_time 2 --flag_duplicates
 ```
-<<<<<<< HEAD
- - Process all images for user `mapillary_user`, in the directory `path/to/images` and its sub-directories, specifying the import to belong to a private organization with user name `mapillary_organization`. You can find the organization user name in your dashboard.
-=======
- - Process all images for user `mapillary_user`, in the directory `path/to/images` and its sub-directories, specifying the import to  be private imagery belonging to an organization called `mapillary_organization`.
->>>>>>> 87e408e6
+ - Process all images for user `mapillary_user`, in the directory `path/to/images` and its sub-directories, specifying the import to be private imagery belonging to an organization with user name `mapillary_organization`. You can find the organization user name in your dashboard.
 
 ```bash
 mapillary_tools process --import_path "path/to/images" --user_name "mapillary_user" --advanced --private --organization_username "mapillary_organization"
