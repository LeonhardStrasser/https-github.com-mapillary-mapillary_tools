--- conflicted
+++ resolved
@@ -1,10 +1,3 @@
-<<<<<<< HEAD
-import processing
-import uploader
-from post_process import get_local_mapping
-from tqdm import tqdm
-=======
->>>>>>> bd886b5c
 import os
 import signal
 import sys
@@ -15,7 +8,7 @@
 
 from . import uploader
 from . import api_v3
-from .post_process import store_local_mapping
+from .post_process import get_local_mapping
 
 
 class BlurDownloader(threading.Thread):
@@ -125,14 +118,7 @@
 
 
 def download(import_path, user_name, output_folder, number_threads=10, verbose=False):
-<<<<<<< HEAD
-    total_files = uploader.get_total_file_list(import_path)
-    rows = []
-
     local_mapping = get_local_mapping(import_path)
-=======
-    local_mapping = store_local_mapping(import_path)
->>>>>>> bd886b5c
 
     signal.signal(signal.SIGTERM, service_shutdown)
     signal.signal(signal.SIGINT, service_shutdown)
