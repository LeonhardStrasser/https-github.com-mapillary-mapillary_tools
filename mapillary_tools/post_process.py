import os
import sys
import processing
import uploader
import json
import shutil
from tqdm import tqdm
import csv
import exif_read
from . import ipc


def map_images_to_sequences(destination_mapping, total_files):
    unique_sequence_uuids = []
    sequence_counter = 0
    for image in tqdm(total_files, desc="Reading sequence information stored in log files"):
        log_root = uploader.log_rootpath(image)
        sequence_data_path = os.path.join(
            log_root, "sequence_process.json")
        sequence_uuid = ""
        sequence_data = None
        if os.path.isfile(sequence_data_path):
            sequence_data = processing.load_json(sequence_data_path)
        if sequence_data and "MAPSequenceUUID" in sequence_data:
            sequence_uuid = sequence_data["MAPSequenceUUID"]
        if sequence_uuid:
            if sequence_uuid not in unique_sequence_uuids:
                sequence_counter += 1
                unique_sequence_uuids.append(sequence_uuid)
            if image in destination_mapping:
                destination_mapping[image]["sequence"] = str(sequence_counter)
            else:
                destination_mapping[image] = {
                    "sequence": str(sequence_counter)}
        else:
            print("MAPSequenceUUID could not be read for image {}".format(image))
    return destination_mapping


def save_local_mapping(import_path):
    local_mapping_filepath = os.path.join(os.path.dirname(
        import_path), import_path + "_mapillary_image_uuid_to_local_path_mapping.csv")

    total_files = uploader.get_total_file_list(import_path)

    local_mapping = []
    for file in tqdm(total_files, desc="Reading image uuids"):
        image_file_uuid = None
        relative_path = file.lstrip(os.path.abspath(import_path))
        log_rootpath = uploader.log_rootpath(file)
        image_description_json_path = os.path.join(
            log_rootpath, "mapillary_image_description.json")
        if os.path.isfile(image_description_json_path):
            image_description_json = processing.load_json(
                image_description_json_path)
            if "MAPPhotoUUID" in image_description_json:
                image_file_uuid = image_description_json["MAPPhotoUUID"]
            else:
                print(
                    "Error, photo uuid not in mapillary_image_description.json log file.")
        else:
            image_exif = exif_read.ExifRead(file)
            image_description = json.loads(
                image_exif.extract_image_description())
            if "MAPPhotoUUID" in image_description:
                image_file_uuid = str(image_description["MAPPhotoUUID"])
            else:
                print("Warning, image {} EXIF does not contain mapillary image description and mapillary_image_description.json log file does not exist. Try to process the image using mapillary_tools.".format(file))
        if image_file_uuid:
            local_mapping.append((relative_path, image_file_uuid))
    return local_mapping


def post_process(import_path,
                 split_import_path=None,
                 video_import_path=None,
                 summarize=False,
                 move_all_images=False,
                 move_duplicates=False,
                 move_uploaded=False,
                 move_sequences=False,
                 save_as_json=False,
                 list_file_status=False,
                 push_images=False,
                 skip_subfolders=False,
                 verbose=False,
                 save_local_mapping=False):

    # return if nothing specified
    if not any([summarize, move_all_images, list_file_status, push_images, move_duplicates, move_uploaded, save_local_mapping, move_sequences]):
        print("No post processing action specified.")
        return

    # sanity check if video file is passed
    if video_import_path and (not os.path.isdir(video_import_path) and not os.path.isfile(video_import_path)):
        print("Error, video path " + video_import_path +
              " does not exist, exiting...")
        sys.exit(1)
    if move_all_images:
        move_sequences = True
        move_duplicates = True
        move_uploaded = True
    # in case of video processing, adjust the import path
    if video_import_path:
        # set sampling path
        video_sampling_path = "mapillary_sampled_video_frames"
        video_dirname = video_import_path if os.path.isdir(
            video_import_path) else os.path.dirname(video_import_path)
        import_path = os.path.join(os.path.abspath(import_path), video_sampling_path) if import_path else os.path.join(
            os.path.abspath(video_dirname), video_sampling_path)

    # basic check for all
    if not import_path or not os.path.isdir(import_path):
        print("Error, import directory " + import_path +
              " does not exist, exiting...")
        sys.exit(1)
    if save_local_mapping:
        local_mapping = save_local_mapping(import_path)
        with open(local_mapping_filepath, "w") as csvfile:
            csvwriter = csv.writer(csvfile, delimiter=",")
            for row in local_mapping:
                csvwriter.writerow(row)
    if push_images:
        to_be_pushed_files = uploader.get_success_only_manual_upload_file_list(
            import_path, skip_subfolders)
        params = {}
        for image in tqdm(to_be_pushed_files, desc="Pushing images"):
            log_root = uploader.log_rootpath(image)
            upload_params_path = os.path.join(
                log_root, "upload_params_process.json")
            if os.path.isfile(upload_params_path):
                with open(upload_params_path, "rb") as jf:
                    params[image] = json.load(
                        jf, object_hook=uploader.ascii_encode_dict)

        # get the s3 locations of the sequences
        finalize_params = uploader.process_upload_finalization(
            to_be_pushed_files, params)
        uploader.finalize_upload(finalize_params)
        # flag finalization for each file
        uploader.flag_finalization(to_be_pushed_files)

    if any([summarize, list_file_status, move_uploaded]):
        # upload logs
        uploaded_files = uploader.get_success_upload_file_list(
            import_path, skip_subfolders)
        uploaded_files_count = len(uploaded_files)
        failed_upload_files = uploader.get_failed_upload_file_list(
            import_path, skip_subfolders)
        failed_upload_files_count = len(failed_upload_files)
        to_be_finalized_files = uploader.get_finalize_file_list(import_path)
        to_be_finalized_files_count = len(to_be_finalized_files)
        to_be_uploaded_files = uploader.get_upload_file_list(
            import_path, skip_subfolders)
        to_be_uploaded_files_count = len(to_be_uploaded_files)
    if any([summarize, move_sequences]):
        total_files = uploader.get_total_file_list(import_path)
        total_files_count = len(total_files)
    if any([summarize, move_duplicates, list_file_status]):
        duplicates_file_list = processing.get_duplicate_file_list(
            import_path, skip_subfolders)
        duplicates_file_list_count = len(duplicates_file_list)
    if summarize:
        summary_dict = {}
        summary_dict["total images"] = total_files_count
        summary_dict["upload summary"] = {
            "successfully uploaded": uploaded_files_count,
            "failed uploads": failed_upload_files_count,
            "uploaded to be finalized": to_be_finalized_files_count
        }
        # process logs
        summary_dict["process summary"] = {}
        process_steps = ["user_process", "import_meta_process", "geotag_process",
                         "sequence_process", "upload_params_process", "mapillary_image_description"]
        process_status = ["success", "failed"]
        for step in process_steps:

            process_success = len(processing.get_process_status_file_list(
                import_path, step, "success", skip_subfolders))
            process_failed = len(processing.get_process_status_file_list(
                import_path, step, "failed", skip_subfolders))
            summary_dict["process summary"][step] = {
                "failed": process_failed,
                "success": process_success
            }
        summary_dict["process summary"]["duplicates"] = duplicates_file_list_count
        summary_dict["process summary"]["processed_not_yet_uploaded"] = to_be_uploaded_files_count
        print("Import summary for import path {} :".format(import_path))
        print(json.dumps(summary_dict, indent=4))
        if save_as_json:
            try:
                processing.save_json(summary_dict, os.path.join(
                    import_path, "mapillary_import_summary.json"))
            except Exception as e:
                print("Could not save summary into json at {}, due to {}".format(
                    os.path.join(import_path, "mapillary_import_summary.json"), e))
    if list_file_status:
        status_list_dict = {}
        status_list_dict["successfully uploaded"] = uploaded_files
        status_list_dict["failed uploads"] = failed_upload_files
        status_list_dict["uploaded to be finalized"] = to_be_finalized_files
        status_list_dict["duplicates"] = duplicates_file_list
        status_list_dict["processed_not_yet_uploaded"] = to_be_uploaded_files
<<<<<<< HEAD
        print("")
        print("List of file status for import path {} :".format(import_path))
        print(json.dumps(status_list_dict, indent=4))
        if save_as_json:
            try:
                processing.save_json(status_list_dict, os.path.join(
                    import_path, "mapillary_import_image_status_list.json"))
            except Exception as e:
                print("Could not save image status list into json at {}, due to {}".format(
                    os.path.join(import_path, "mapillary_import_image_status_list.json"), e))
    split_import_path = split_import_path if split_import_path else import_path
    if any([move_sequences, move_duplicates, move_uploaded]):
        if not os.path.isdir(split_import_path):
            print("Split import path {} does not exist.".format(
                split_import_path))
            sys.exit(1)

    destination_mapping = {}
    if move_duplicates:
        for image in duplicates_file_list:
            destination_mapping[image] = {"basic": ["duplicates"]}
    if move_uploaded:
        for image in uploaded_files:
            if image in destination_mapping:
                destination_mapping[image]["basic"].append("uploaded")
            else:
                destination_mapping[image] = {"basic": ["uploaded"]}
        for image in failed_upload_files:
            if image in destination_mapping:
                destination_mapping[image]["basic"].append("failed_upload")
            else:
                destination_mapping[image] = {"basic": ["failed_upload"]}
        for image in to_be_finalized_files:
            if image in destination_mapping:
                destination_mapping[image]["basic"].append(
                    "uploaded_not_finalized")
            else:
                destination_mapping[image] = {
                    "basic": ["uploaded_not_finalized"]}
        for image in to_be_uploaded_files:
            if image in destination_mapping:
                destination_mapping[image]["basic"].append("to_be_uploaded")
            else:
                destination_mapping[image] = {"basic": ["to_be_uploaded"]}
    if move_sequences:
        destination_mapping = map_images_to_sequences(
            destination_mapping, total_files)
    for image in destination_mapping:
        basic_destination = destination_mapping[image]["basic"] if "basic" in destination_mapping[image] else [
        ]
        sequence_destination = destination_mapping[image][
            "sequence"] if "sequence" in destination_mapping[image] else ""
        image_destination_path = os.path.join(*([split_import_path] + basic_destination + [
                                              os.path.dirname(image[len(os.path.abspath(import_path)) + 1:])] + [sequence_destination, os.path.basename(image)]))
        if not os.path.isdir(os.path.dirname(image_destination_path)):
            os.makedirs(os.path.dirname(image_destination_path))
        os.rename(image, image_destination_path)
        image_logs_dir = uploader.log_rootpath(image)
        destination_logs_dir = uploader.log_rootpath(image_destination_path)
        if not os.path.isdir(image_logs_dir):
            continue
        if not os.path.isdir(os.path.dirname(destination_logs_dir)):
            os.makedirs(os.path.dirname(destination_logs_dir))
        os.rename(image_logs_dir, destination_logs_dir)
=======

        # summary
        if summarize:
            print("")
            print("Import summary for import path {} :".format(import_path))
            print(json.dumps(summary_dict, indent=4))

            ipc.send('summary', summary_dict)

            if save_as_json:

                try:
                    processing.save_json(summary_dict, os.path.join(
                        import_path, "mapillary_import_summary.json"))
                except Exception as e:
                    print("Could not save summary into json at {}, due to {}".format(
                        os.path.join(import_path, "mapillary_import_summary.json"), e))

        # list file status
        if list_file_status:
            print("")
            print("List of file status for import path {} :".format(import_path))
            print(json.dumps(status_list_dict, indent=4))

            if save_as_json:

                try:
                    processing.save_json(status_list_dict, os.path.join(
                        import_path, "mapillary_import_image_status_list.json"))
                except Exception as e:
                    print("Could not save image status list into json at {}, due to {}".format(
                        os.path.join(import_path, "mapillary_import_image_status_list.json"), e))

        # push images that were uploaded successfully
        # collect upload params
        if push_images:
            to_be_pushed_files = uploader.get_success_only_manual_upload_file_list(
                import_path, skip_subfolders)
            params = {}
            for image in tqdm(to_be_pushed_files, desc="Pushing images"):
                log_root = uploader.log_rootpath(image)
                upload_params_path = os.path.join(
                    log_root, "upload_params_process.json")
                if os.path.isfile(upload_params_path):
                    with open(upload_params_path, "rb") as jf:
                        params[image] = json.load(
                            jf, object_hook=uploader.ascii_encode_dict)

            # get the s3 locations of the sequences
            finalize_params = uploader.process_upload_finalization(
                to_be_pushed_files, params)
            uploader.finalize_upload(finalize_params)
            # flag finalization for each file
            uploader.flag_finalization(to_be_pushed_files)

        if move_images or move_duplicates or move_uploaded:
            print("")
            print("Note that images will be moved along with their mapillary logs in order to preserve the import status")
            defualt_split_import_path = os.path.join(
                import_path, "mapillary_import_split_images")
            if not split_import_path:
                final_split_path = defualt_split_import_path
                print("")
                print(
                    "Split import path not provided and will therefore be set to default path {}".format(defualt_split_import_path))
            if split_import_path:
                if not os.path.isfile(split_import_path):
                    final_split_path = defualt_split_import_path
                    print("Split import path does not exist, split import path will be set to default path {}".format(
                        defualt_split_import_path))
                else:
                    final_split_path = split_import_path
            print("")
            print("Splitting import path {} into {} based on image import status...".format(
                import_path, final_split_path))
            if move_images:
                move_duplicates = True
                move_uploaded = True
                # move failed uploads
                if not len(failed_upload_files):
                    print("")
                    print(
                        "There are no failed upload images in the specified import path.")
                else:
                    failed_upload_path = os.path.join(
                        final_split_path, "upload_failed")

                    if not os.path.isdir(failed_upload_path):
                        os.makedirs(failed_upload_path)

                    for failed in failed_upload_files:
                        failed_upload_image_path = os.path.join(
                            failed_upload_path, os.path.basename(failed))
                        os.rename(failed, failed_upload_path)
                        failed_upload_log_path = os.path.dirname(uploader.log_rootpath(
                            failed_upload_image_path))
                        if not os.path.isdir(failed_upload_log_path):
                            os.makedirs(failed_upload_log_path)
                        shutil.move(uploader.log_rootpath(failed),
                                    failed_upload_log_path)
                    print("")
                    print("Done moving failed upload images to {}".format(
                        failed_upload_path))
            if move_duplicates:
                if not len(duplicates_file_list):
                    print("")
                    print("There were no duplicates flagged in the specified import path. If you are processing the images with mapillary_tools and would like to flag duplicates, you must specify --advanced --flag_duplicates")
                else:
                    duplicate_path = os.path.join(
                        final_split_path, "duplicates")
                    if not os.path.isdir(duplicate_path):
                        os.makedirs(duplicate_path)
                    for duplicate in duplicates_file_list:
                        duplicate_image_path = os.path.join(
                            duplicate_path, os.path.basename(duplicate))
                        os.rename(duplicate, duplicate_image_path)
                        duplicate_log_path = os.path.dirname(uploader.log_rootpath(
                            duplicate_image_path))
                        if not os.path.isdir(duplicate_log_path):
                            os.makedirs(duplicate_log_path)
                        shutil.move(uploader.log_rootpath(duplicate),
                                    duplicate_log_path)
                    print("")
                    print("Done moving duplicate images to {}".format(
                        duplicate_path))
            if move_uploaded:
                if not len(uploaded_files):
                    print("")
                    print(
                        "There are no successfuly uploaded images in the specified import path.")
                else:
                    upload_success_path = os.path.join(
                        final_split_path, "upload_success")

                    if not os.path.isdir(upload_success_path):
                        os.makedirs(upload_success_path)

                    for uploaded in uploaded_files:
                        uploaded_image_path = os.path.join(
                            upload_success_path, os.path.basename(uploaded))
                        os.rename(uploaded, upload_success_path)
                        uploaded_log_path = os.path.dirname(uploader.log_rootpath(
                            uploaded_image_path))
                        if not os.path.isdir(uploaded_log_path):
                            os.makedirs(uploaded_log_path)
                        shutil.move(uploader.log_rootpath(uploaded),
                                    uploaded_log_path)
                    print("")
                    print("Done moving successfully uploaded images to {}".format(
                        upload_success_path))
>>>>>>> 1192b291
<|MERGE_RESOLUTION|>--- conflicted
+++ resolved
@@ -7,7 +7,6 @@
 from tqdm import tqdm
 import csv
 import exif_read
-from . import ipc
 
 
 def map_images_to_sequences(destination_mapping, total_files):
@@ -92,7 +91,7 @@
         return
 
     # sanity check if video file is passed
-    if video_import_path and (not os.path.isdir(video_import_path) and not os.path.isfile(video_import_path)):
+    if video_import_path and not os.path.isdir(video_import_path) and not os.path.isfile(video_import_path):
         print("Error, video path " + video_import_path +
               " does not exist, exiting...")
         sys.exit(1)
@@ -201,7 +200,6 @@
         status_list_dict["uploaded to be finalized"] = to_be_finalized_files
         status_list_dict["duplicates"] = duplicates_file_list
         status_list_dict["processed_not_yet_uploaded"] = to_be_uploaded_files
-<<<<<<< HEAD
         print("")
         print("List of file status for import path {} :".format(import_path))
         print(json.dumps(status_list_dict, indent=4))
@@ -265,156 +263,4 @@
             continue
         if not os.path.isdir(os.path.dirname(destination_logs_dir)):
             os.makedirs(os.path.dirname(destination_logs_dir))
-        os.rename(image_logs_dir, destination_logs_dir)
-=======
-
-        # summary
-        if summarize:
-            print("")
-            print("Import summary for import path {} :".format(import_path))
-            print(json.dumps(summary_dict, indent=4))
-
-            ipc.send('summary', summary_dict)
-
-            if save_as_json:
-
-                try:
-                    processing.save_json(summary_dict, os.path.join(
-                        import_path, "mapillary_import_summary.json"))
-                except Exception as e:
-                    print("Could not save summary into json at {}, due to {}".format(
-                        os.path.join(import_path, "mapillary_import_summary.json"), e))
-
-        # list file status
-        if list_file_status:
-            print("")
-            print("List of file status for import path {} :".format(import_path))
-            print(json.dumps(status_list_dict, indent=4))
-
-            if save_as_json:
-
-                try:
-                    processing.save_json(status_list_dict, os.path.join(
-                        import_path, "mapillary_import_image_status_list.json"))
-                except Exception as e:
-                    print("Could not save image status list into json at {}, due to {}".format(
-                        os.path.join(import_path, "mapillary_import_image_status_list.json"), e))
-
-        # push images that were uploaded successfully
-        # collect upload params
-        if push_images:
-            to_be_pushed_files = uploader.get_success_only_manual_upload_file_list(
-                import_path, skip_subfolders)
-            params = {}
-            for image in tqdm(to_be_pushed_files, desc="Pushing images"):
-                log_root = uploader.log_rootpath(image)
-                upload_params_path = os.path.join(
-                    log_root, "upload_params_process.json")
-                if os.path.isfile(upload_params_path):
-                    with open(upload_params_path, "rb") as jf:
-                        params[image] = json.load(
-                            jf, object_hook=uploader.ascii_encode_dict)
-
-            # get the s3 locations of the sequences
-            finalize_params = uploader.process_upload_finalization(
-                to_be_pushed_files, params)
-            uploader.finalize_upload(finalize_params)
-            # flag finalization for each file
-            uploader.flag_finalization(to_be_pushed_files)
-
-        if move_images or move_duplicates or move_uploaded:
-            print("")
-            print("Note that images will be moved along with their mapillary logs in order to preserve the import status")
-            defualt_split_import_path = os.path.join(
-                import_path, "mapillary_import_split_images")
-            if not split_import_path:
-                final_split_path = defualt_split_import_path
-                print("")
-                print(
-                    "Split import path not provided and will therefore be set to default path {}".format(defualt_split_import_path))
-            if split_import_path:
-                if not os.path.isfile(split_import_path):
-                    final_split_path = defualt_split_import_path
-                    print("Split import path does not exist, split import path will be set to default path {}".format(
-                        defualt_split_import_path))
-                else:
-                    final_split_path = split_import_path
-            print("")
-            print("Splitting import path {} into {} based on image import status...".format(
-                import_path, final_split_path))
-            if move_images:
-                move_duplicates = True
-                move_uploaded = True
-                # move failed uploads
-                if not len(failed_upload_files):
-                    print("")
-                    print(
-                        "There are no failed upload images in the specified import path.")
-                else:
-                    failed_upload_path = os.path.join(
-                        final_split_path, "upload_failed")
-
-                    if not os.path.isdir(failed_upload_path):
-                        os.makedirs(failed_upload_path)
-
-                    for failed in failed_upload_files:
-                        failed_upload_image_path = os.path.join(
-                            failed_upload_path, os.path.basename(failed))
-                        os.rename(failed, failed_upload_path)
-                        failed_upload_log_path = os.path.dirname(uploader.log_rootpath(
-                            failed_upload_image_path))
-                        if not os.path.isdir(failed_upload_log_path):
-                            os.makedirs(failed_upload_log_path)
-                        shutil.move(uploader.log_rootpath(failed),
-                                    failed_upload_log_path)
-                    print("")
-                    print("Done moving failed upload images to {}".format(
-                        failed_upload_path))
-            if move_duplicates:
-                if not len(duplicates_file_list):
-                    print("")
-                    print("There were no duplicates flagged in the specified import path. If you are processing the images with mapillary_tools and would like to flag duplicates, you must specify --advanced --flag_duplicates")
-                else:
-                    duplicate_path = os.path.join(
-                        final_split_path, "duplicates")
-                    if not os.path.isdir(duplicate_path):
-                        os.makedirs(duplicate_path)
-                    for duplicate in duplicates_file_list:
-                        duplicate_image_path = os.path.join(
-                            duplicate_path, os.path.basename(duplicate))
-                        os.rename(duplicate, duplicate_image_path)
-                        duplicate_log_path = os.path.dirname(uploader.log_rootpath(
-                            duplicate_image_path))
-                        if not os.path.isdir(duplicate_log_path):
-                            os.makedirs(duplicate_log_path)
-                        shutil.move(uploader.log_rootpath(duplicate),
-                                    duplicate_log_path)
-                    print("")
-                    print("Done moving duplicate images to {}".format(
-                        duplicate_path))
-            if move_uploaded:
-                if not len(uploaded_files):
-                    print("")
-                    print(
-                        "There are no successfuly uploaded images in the specified import path.")
-                else:
-                    upload_success_path = os.path.join(
-                        final_split_path, "upload_success")
-
-                    if not os.path.isdir(upload_success_path):
-                        os.makedirs(upload_success_path)
-
-                    for uploaded in uploaded_files:
-                        uploaded_image_path = os.path.join(
-                            upload_success_path, os.path.basename(uploaded))
-                        os.rename(uploaded, upload_success_path)
-                        uploaded_log_path = os.path.dirname(uploader.log_rootpath(
-                            uploaded_image_path))
-                        if not os.path.isdir(uploaded_log_path):
-                            os.makedirs(uploaded_log_path)
-                        shutil.move(uploader.log_rootpath(uploaded),
-                                    uploaded_log_path)
-                    print("")
-                    print("Done moving successfully uploaded images to {}".format(
-                        upload_success_path))
->>>>>>> 1192b291
+        os.rename(image_logs_dir, destination_logs_dir)