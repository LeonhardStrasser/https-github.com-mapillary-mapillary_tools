import os
import sys
import processing
import uploader
from tqdm import tqdm
from .error import print_error

def process_upload_params(import_path,
                          user_name,
                          master_upload=False,
                          verbose=False,
                          rerun=False,
                          skip_subfolders=False,
                          video_import_path=None):

    # sanity check if video file is passed
<<<<<<< HEAD
    if video_import_path and (not os.path.isdir(video_import_path) and not os.path.isfile(video_import_path)):
        print("Error, video path " + video_import_path +
=======
    if video_import_path and not os.path.isdir(video_import_path):
        print_error("Error, video path " + video_import_path +
>>>>>>> 1192b291
              " does not exist, exiting...")
        sys.exit(1)

    # in case of video processing, adjust the import path
    if video_import_path:
        # set sampling path
        video_sampling_path = "mapillary_sampled_video_frames"
        video_dirname = video_import_path if os.path.isdir(
            video_import_path) else os.path.dirname(video_import_path)
        import_path = os.path.join(os.path.abspath(import_path), video_sampling_path) if import_path else os.path.join(
            os.path.abspath(video_dirname), video_sampling_path)

    # basic check for all
    if not import_path or not os.path.isdir(import_path):
        print_error("Error, import directory " + import_path +
              " does not exist, exiting...")
        sys.exit(1)

    # get list of file to process
    process_file_list = processing.get_process_file_list(import_path,
                                                         "upload_params_process",
                                                         rerun,
                                                         verbose,
                                                         skip_subfolders)
    if not len(process_file_list):
        print("No images to run upload params process")
        print("If the images have already been processed and not yet uploaded, they can be processed again, by passing the argument --rerun")

    # sanity checks
    if not user_name:
        print_error("Error, must provide a valid user name, exiting...")
        processing.create_and_log_process_in_list(process_file_list,
                                                  "upload_params_process"
                                                  "failed",
                                                  verbose)
        sys.exit(1)

    if not master_upload:
        try:
            credentials = uploader.authenticate_user(user_name)
        except:
            print_error("Error, user authentication failed for user " + user_name)
            processing.create_and_log_process_in_list(process_file_list,
                                                      "upload_params_process"
                                                      "failed",
                                                      verbose)
            sys.exit(1)
        if credentials == None or "user_upload_token" not in credentials or "user_permission_hash" not in credentials or "user_signature_hash" not in credentials:
            print_error("Error, user authentication failed for user " + user_name)
            processing.create_and_log_process_in_list(process_file_list,
                                                      "upload_params_process"
                                                      "failed",
                                                      verbose)
            sys.exit(1)

        user_upload_token = credentials["user_upload_token"]
        user_permission_hash = credentials["user_permission_hash"]
        user_signature_hash = credentials["user_signature_hash"]
        user_key = credentials["MAPSettingsUserKey"]

    for image in tqdm(process_file_list, desc="Processing image upload parameters"):

        # check the status of the sequence processing
        log_root = uploader.log_rootpath(image)
        duplicate_flag_path = os.path.join(log_root,
                                           "duplicate")
        upload_params_path = os.path.join(
            log_root, "upload_params_process.json")

        if os.path.isfile(upload_params_path):
            os.remove(upload_params_path)

        if os.path.isfile(duplicate_flag_path) or master_upload:
            continue

        upload_params_properties = processing.get_upload_param_properties(log_root,
                                                                          image,
                                                                          user_name,
                                                                          user_upload_token,
                                                                          user_permission_hash,
                                                                          user_signature_hash,
                                                                          user_key,
                                                                          verbose)
        processing.create_and_log_process(image,
                                          "upload_params_process",
                                          "success",
                                          upload_params_properties,
                                          verbose=verbose)
        # flag manual upload
        log_manual_upload = os.path.join(
            log_root, "manual_upload")
        open(log_manual_upload, 'a').close()

    print("Sub process ended")<|MERGE_RESOLUTION|>--- conflicted
+++ resolved
@@ -4,6 +4,7 @@
 import uploader
 from tqdm import tqdm
 from .error import print_error
+
 
 def process_upload_params(import_path,
                           user_name,
@@ -14,13 +15,8 @@
                           video_import_path=None):
 
     # sanity check if video file is passed
-<<<<<<< HEAD
-    if video_import_path and (not os.path.isdir(video_import_path) and not os.path.isfile(video_import_path)):
+    if video_import_path and not os.path.isdir(video_import_path) and not os.path.isfile(video_import_path):
         print("Error, video path " + video_import_path +
-=======
-    if video_import_path and not os.path.isdir(video_import_path):
-        print_error("Error, video path " + video_import_path +
->>>>>>> 1192b291
               " does not exist, exiting...")
         sys.exit(1)
 
@@ -36,7 +32,7 @@
     # basic check for all
     if not import_path or not os.path.isdir(import_path):
         print_error("Error, import directory " + import_path +
-              " does not exist, exiting...")
+                    " does not exist, exiting...")
         sys.exit(1)
 
     # get list of file to process
@@ -62,14 +58,16 @@
         try:
             credentials = uploader.authenticate_user(user_name)
         except:
-            print_error("Error, user authentication failed for user " + user_name)
+            print_error(
+                "Error, user authentication failed for user " + user_name)
             processing.create_and_log_process_in_list(process_file_list,
                                                       "upload_params_process"
                                                       "failed",
                                                       verbose)
             sys.exit(1)
         if credentials == None or "user_upload_token" not in credentials or "user_permission_hash" not in credentials or "user_signature_hash" not in credentials:
-            print_error("Error, user authentication failed for user " + user_name)
+            print_error(
+                "Error, user authentication failed for user " + user_name)
             processing.create_and_log_process_in_list(process_file_list,
                                                       "upload_params_process"
                                                       "failed",
